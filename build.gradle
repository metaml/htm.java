apply plugin: 'maven'
apply plugin: 'java'
apply plugin: 'eclipse'
apply plugin: 'signing'

group = 'org.numenta'
<<<<<<< HEAD
version = '0.5.1-SNAPSHOT'
=======
version = '0.5.0-SNAPSHOT'
>>>>>>> 4288f94e
archivesBaseName = 'htm.java'

sourceCompatibility = 1.8
targetCompatibility = 1.8

jar {
    manifest {
<<<<<<< HEAD
        attributes 'Implementation-Title': 'htm.java', 'Implementation-Version': '0.5.1-SNAPSHOT'
=======
        attributes 'Implementation-Title': 'htm.java', 'Implementation-Version': '0.5.0-SNAPSHOT'
>>>>>>> 4288f94e
    }
}

// In this section you declare where to find the dependencies of your project
repositories {
    // Use 'maven central' for resolving your dependencies.
    // You can declare any Maven/Ivy/file repository here.
    mavenCentral()
}

dependencies {
    compile group: 'joda-time', name: 'joda-time', version: '2.5'
    compile(group: 'com.chaschev', name: 'chutils', version:'1.4') {
        exclude(module: 'mockito-all')
        exclude(module: 'slf4j-api')
        exclude(module: 'guava')
        exclude(module: 'jsr305')
        exclude(module: 'commons-io')
    }
    compile group: 'net.sf.trove4j', name: 'trove4j', version:'3.0.3'
    compile group: 'com.fasterxml.jackson.core', name: 'jackson-annotations', version:'2.4.4'
    compile group: 'com.fasterxml.jackson.core', name: 'jackson-core', version:'2.4.4'
    compile group: 'com.fasterxml.jackson.core', name: 'jackson-databind', version:'2.4.4'
    compile group: 'org.slf4j', name: 'slf4j-api', version:'1.7.10'
	compile group: 'io.reactivex', name: 'rxjava', version: '1.0.10'
    testCompile group: 'junit', name: 'junit', version:'4.11'
    testCompile group: 'ch.qos.logback', name: 'logback-classic', version:'1.1.2'
}

/////////////////////////////////////////////////////////////////
//                   jmh Benchmarking Tool                     //
/////////////////////////////////////////////////////////////////
buildscript {
   repositories {
      jcenter()
      mavenCentral()
      maven {
          name 'Shadow'
          url 'http://dl.bintray.com/content/johnrengelman/gradle-plugins'
      }
      
   }
   
   dependencies {
      classpath 'me.champeau.gradle:jmh-gradle-plugin:0.1.3'
      classpath 'com.github.jengelman.gradle.plugins:shadow:1.2.0'
      classpath 'org.openjdk.jmh:jmh-generator-annprocess:1.5.2'
   }
}

apply plugin: 'me.champeau.gradle.jmh'
apply plugin: 'com.github.johnrengelman.shadow'

jmh {
    resultFormat = 'CSV'
    fork = 1
    warmupIterations = 5 // Number of warm up iterations to do.
    iterations = 5       // Number of measurement iterations to do.
}

task runBench(dependsOn: ['parent.compile', 'test']) << {
    if(!project.hasProperty('skipbench')) {
        tasks.compileJmhJava.execute()
        tasks.processJmhResources.execute()
        tasks.jmhJar.execute()
        tasks.jmh.execute()
    }
}

check.doLast {
    tasks.runBench.execute()
}
/////////////////// END jmh /////////////////////

/////////////////////////////////////////////////////////////////
//                   SonaType Central Repo                     //
/////////////////////////////////////////////////////////////////
<<<<<<< HEAD
task javadocJar(type: Jar, dependsOn: javadoc) {
	classifier = 'javadoc'
    from javadoc
}

=======
/*
task javadocJar(type: Jar) {
    classifier = 'javadoc'
    from javadoc
}
*/
>>>>>>> 4288f94e

task sourcesJar(type: Jar) {
    classifier = 'sources'
    from sourceSets.main.allSource
}

artifacts {
<<<<<<< HEAD
    archives javadocJar, sourcesJar
=======
    archives sourcesJar
>>>>>>> 4288f94e
}

signing {
	required { gradle.taskGraph.hasTask("uploadArchives") }
	
    sign configurations.archives
}

uploadArchives {
<<<<<<< HEAD
  javadoc.failOnError = false 

  if(!project.hasProperty('ossrhUsername')) {
	return
  } 
=======

  if(!project.hasProperty('ossrhUsername')) {
	println "property not found"
	return
  } else {
	println "property found"
  }
>>>>>>> 4288f94e

  repositories {
    mavenDeployer {
      beforeDeployment { MavenDeployment deployment -> signing.signPom(deployment) }

      repository(url: "https://oss.sonatype.org/service/local/staging/deploy/maven2/") {
        authentication(userName: ossrhUsername, password: ossrhPassword)
      }

      snapshotRepository(url: "https://oss.sonatype.org/content/repositories/snapshots/") {
        authentication(userName: ossrhUsername, password: ossrhPassword)
      }

      pom.project {
        name 'Numenta htm.java'
        packaging 'jar'
        artifactId 'htm.java' 
        description "The Java version of Numenta's HTM technology."
        url 'https://github.com/numenta/htm.java'

        scm {
          connection 'scm:git:git://github.com/numenta/htm.java.git'
          developerConnection 'scm:git:git://github.com/numenta/htm.java.git'
          url 'https://github.com/numenta/htm.java'
        }

        licenses {
          license {
            name 'The GNU General Public License.'
            url 'https://github.com/numenta/htm.java/blob/master/LICENSE.txt'
          }
        }
      }
    }
  }
}
/////////////////// END Central Repo ////////////////
<<<<<<< HEAD
=======

>>>>>>> 4288f94e
// create Gradle wrapper with command line `gradle wrapper` in terminal
task wrapper(type: Wrapper) {
    gradleVersion = '2.2'
}<|MERGE_RESOLUTION|>--- conflicted
+++ resolved
@@ -4,11 +4,7 @@
 apply plugin: 'signing'
 
 group = 'org.numenta'
-<<<<<<< HEAD
 version = '0.5.1-SNAPSHOT'
-=======
-version = '0.5.0-SNAPSHOT'
->>>>>>> 4288f94e
 archivesBaseName = 'htm.java'
 
 sourceCompatibility = 1.8
@@ -16,11 +12,7 @@
 
 jar {
     manifest {
-<<<<<<< HEAD
         attributes 'Implementation-Title': 'htm.java', 'Implementation-Version': '0.5.1-SNAPSHOT'
-=======
-        attributes 'Implementation-Title': 'htm.java', 'Implementation-Version': '0.5.0-SNAPSHOT'
->>>>>>> 4288f94e
     }
 }
 
@@ -98,20 +90,10 @@
 /////////////////////////////////////////////////////////////////
 //                   SonaType Central Repo                     //
 /////////////////////////////////////////////////////////////////
-<<<<<<< HEAD
 task javadocJar(type: Jar, dependsOn: javadoc) {
 	classifier = 'javadoc'
     from javadoc
 }
-
-=======
-/*
-task javadocJar(type: Jar) {
-    classifier = 'javadoc'
-    from javadoc
-}
-*/
->>>>>>> 4288f94e
 
 task sourcesJar(type: Jar) {
     classifier = 'sources'
@@ -119,11 +101,7 @@
 }
 
 artifacts {
-<<<<<<< HEAD
     archives javadocJar, sourcesJar
-=======
-    archives sourcesJar
->>>>>>> 4288f94e
 }
 
 signing {
@@ -133,21 +111,11 @@
 }
 
 uploadArchives {
-<<<<<<< HEAD
   javadoc.failOnError = false 
 
   if(!project.hasProperty('ossrhUsername')) {
 	return
   } 
-=======
-
-  if(!project.hasProperty('ossrhUsername')) {
-	println "property not found"
-	return
-  } else {
-	println "property found"
-  }
->>>>>>> 4288f94e
 
   repositories {
     mavenDeployer {
@@ -185,10 +153,7 @@
   }
 }
 /////////////////// END Central Repo ////////////////
-<<<<<<< HEAD
-=======
 
->>>>>>> 4288f94e
 // create Gradle wrapper with command line `gradle wrapper` in terminal
 task wrapper(type: Wrapper) {
     gradleVersion = '2.2'
