--- conflicted
+++ resolved
@@ -43,32 +43,6 @@
  * @author David Ray
  */
 public class ArrayUtils {
-<<<<<<< HEAD
-	public static Condition<Integer> WHERE_1 = new Condition.Adapter<Integer>() {
-		public boolean eval(int i) { return i == 1; }
-	};
-
-	/**
-	 * Returns a string representing a numpy array of 0's and 1's
-	 * 
-	 * @param arr	an binary array (0's and 1's only)
-	 * @return
-	 */
-	public static String bitsToString(int[] arr) {
-		char[] s = new char[arr.length + 1];
-		Arrays.fill(s, '.');
-		s[0] = 'c';
-		for(int i = 0;i < arr.length;i++) {
-			if(arr[i] == 1) {
-				s[i + 1] = '*';
-			}
-		}
-		return new String(s);
-	}
-	/**
-	 * Return a list of tuples, where each tuple contains the i-th element
-     * from each of the argument sequences.  The returned list is 
-=======
     public static Condition<Integer> WHERE_1 = new Condition.Adapter<Integer>() {
         public boolean eval(int i) {
             return i == 1;
@@ -189,7 +163,6 @@
     /**
      * Return a list of tuples, where each tuple contains the i-th element
      * from each of the argument sequences.  The returned list is
->>>>>>> bfe5474b
      * truncated in length to the length of the shortest argument sequence.
      *
      * @param arg1 the first list to be the zero'th entry in the returned tuple
@@ -1544,48 +1517,4 @@
         }
         return true;
     }
-
-    /**
-     * Concat arrays
-     *
-     * @return The concatenated array
-     *
-     * http://stackoverflow.com/a/784842
-     */
-    @SafeVarargs
-    public static <T> T[] concatAll(T[] first, T[]... rest) {
-        int totalLength = first.length;
-        for (T[] array : rest) {
-            totalLength += array.length;
-        }
-        T[] result = Arrays.copyOf(first, totalLength);
-        int offset = first.length;
-        for (T[] array : rest) {
-            System.arraycopy(array, 0, result, offset, array.length);
-            offset += array.length;
-        }
-        return result;
-    }
-
-    /**
-     * Concat int arrays
-     *
-     * @return The concatenated array
-     *
-     * http://stackoverflow.com/a/784842
-     */
-    @SafeVarargs
-    public static int[] concatAll(int[] first, int[]... rest) {
-        int totalLength = first.length;
-        for (int[] array : rest) {
-            totalLength += array.length;
-        }
-        int[] result = Arrays.copyOf(first, totalLength);
-        int offset = first.length;
-        for (int[] array : rest) {
-            System.arraycopy(array, 0, result, offset, array.length);
-            offset += array.length;
-        }
-        return result;
-    }
 }