/* ---------------------------------------------------------------------
 * Numenta Platform for Intelligent Computing (NuPIC)
 * Copyright (C) 2014, Numenta, Inc.  Unless you have an agreement
 * with Numenta, Inc., for a separate license for this software code, the
 * following terms and conditions apply:
 *
 * This program is free software: you can redistribute it and/or modify
 * it under the terms of the GNU General Public License version 3 as
 * published by the Free Software Foundation.
 *
 * This program is distributed in the hope that it will be useful,
 * but WITHOUT ANY WARRANTY; without even the implied warranty of
 * MERCHANTABILITY or FITNESS FOR A PARTICULAR PURPOSE.
 * See the GNU General Public License for more details.
 *
 * You should have received a copy of the GNU General Public License
 * along with this program.  If not, see http://www.gnu.org/licenses.
 *
 * http://numenta.org/licenses/
 * ---------------------------------------------------------------------
 */
package org.numenta.nupic.model;

import org.numenta.nupic.research.Connections;
import org.numenta.nupic.research.TemporalMemory;

/**
 * Represents a connection with varying strength which when above 
 * a configured threshold represents a valid connection. 
 * 
 * IMPORTANT: 	For DistalDendrites, there is only one synapse per pool, so the
 * 				synapse's index doesn't really matter (in terms of tracking its
 * 				order within the pool. In that case, the index is a global counter
 * 				of all distal dendrite synapses.
 * 
 * 				For ProximalDendrites, there are many synapses within a pool, and in
 * 				that case, the index specifies the synapse's sequence order within
 * 				the pool object, and may be referenced by that index.
 *    
 * 
 * @author Chetan Surpur
 * @author David Ray
 * 
 * @see DistalDendrite
 * @see TemporalMemory.Connections
 */
public class Synapse {
    private Cell sourceCell;
    private Segment segment;
    private Pool pool;
<<<<<<< HEAD
    private int index;
=======
    private int synapseIndex;
>>>>>>> 20966c8d
    private int inputIndex;
    
    
    /**
     * Constructor used when setting parameters later.
     */
    public Synapse() {}
    
    /**
     * Constructs a new {@code Synapse}
     * 
     * @param c             the connections state of the temporal memory
     * @param sourceCell    the {@link Cell} which will activate this {@code Synapse}
     * @param segment       the owning dendritic segment
     * @param pool		    this {@link Pool} of which this synapse is a member
     * @param index         this {@code Synapse}'s index
     * @param inputIndex	the index of this {@link Synapse}'s input; be it a Cell or InputVector bit.
     */
    public Synapse(Connections c, Cell sourceCell, Segment segment, Pool pool, int index, int inputIndex) {
        this.sourceCell = sourceCell;
        this.segment = segment;
        this.pool = pool;
<<<<<<< HEAD
        this.index++;
        this.inputIndex = inputIndex;
=======
        this.synapseIndex = index;
>>>>>>> 20966c8d
        
        // If this isn't a synapse on a proximal dendrite
        if(sourceCell != null) {
        	sourceCell.addReceptorSynapse(c, this);
        }
    }
    
    /**
     * Returns this {@code Synapse}'s index.
     * @return
     */
    public int getIndex() {
    	return synapseIndex;
    }
    
    /**
     * Returns the index of this {@code Synapse}'s input item
     * whether it is a "sourceCell" or inputVector bit.
     * @return
     */
    public int getInputIndex() {
    	return inputIndex;
    }
    
    /**
     * Returns this {@code Synapse}'s degree of connectedness.
     * @return
     */
    public double getPermanence() {
        return pool.getPermanence(this);
    }
    
    /**
     * Sets this {@code Synapse}'s degree of connectedness.
     * @param perm
     */
    public void setPermanence(double perm) {
        pool.setPermanence(this, perm);
    }
    
    /**
     * Returns the owning dendritic segment
     * @return
     */
    public Segment getSegment() {
        return segment;
    }
    
    /**
     * Returns the containing {@link Cell} 
     * @return
     */
    public Cell getSourceCell() {
        return sourceCell;
    }
    
    /**
     * {@inheritDoc}
     */
    public String toString() {
        return "" + synapseIndex;
    }
}<|MERGE_RESOLUTION|>--- conflicted
+++ resolved
@@ -48,11 +48,7 @@
     private Cell sourceCell;
     private Segment segment;
     private Pool pool;
-<<<<<<< HEAD
-    private int index;
-=======
     private int synapseIndex;
->>>>>>> 20966c8d
     private int inputIndex;
     
     
@@ -75,12 +71,8 @@
         this.sourceCell = sourceCell;
         this.segment = segment;
         this.pool = pool;
-<<<<<<< HEAD
-        this.index++;
+		this.synapseIndex++;
         this.inputIndex = inputIndex;
-=======
-        this.synapseIndex = index;
->>>>>>> 20966c8d
         
         // If this isn't a synapse on a proximal dendrite
         if(sourceCell != null) {
